use crate::event::LookupBuf;
use getset::{Getters, Setters};
use once_cell::sync::OnceCell;
use serde::{Deserialize, Serialize};
pub static LOG_SCHEMA: OnceCell<LogSchema> = OnceCell::new();

lazy_static::lazy_static! {
    static ref LOG_SCHEMA_DEFAULT: LogSchema = LogSchema {
        message_key: LookupBuf::from("message"),
        timestamp_key: LookupBuf::from("timestamp"),
        host_key: LookupBuf::from("host"),
        source_type_key: LookupBuf::from("source_type"),
    };
}
pub fn log_schema() -> &'static LogSchema {
    LOG_SCHEMA.get().unwrap_or(&LOG_SCHEMA_DEFAULT)
}

#[derive(Serialize, Deserialize, Debug, Clone, PartialEq, Getters, Setters)]
#[serde(default)]
pub struct LogSchema {
    #[serde(default = "LogSchema::default_message_key")]
    message_key: LookupBuf,
    #[serde(default = "LogSchema::default_timestamp_key")]
    timestamp_key: LookupBuf,
    #[serde(default = "LogSchema::default_host_key")]
    host_key: LookupBuf,
    #[serde(default = "LogSchema::default_source_type_key")]
    source_type_key: LookupBuf,
}

impl Default for LogSchema {
    fn default() -> Self {
        LogSchema {
            message_key: Self::default_message_key(),
            timestamp_key: Self::default_timestamp_key(),
            host_key: Self::default_host_key(),
            source_type_key: Self::default_source_type_key(),
        }
    }
}

impl LogSchema {
<<<<<<< HEAD
    fn default_message_key() -> LookupBuf {
        LookupBuf::from("message")
    }
    fn default_timestamp_key() -> LookupBuf {
        LookupBuf::from("timestamp")
    }
    fn default_host_key() -> LookupBuf {
        LookupBuf::from("host")
    }
    fn default_source_type_key() -> LookupBuf {
        LookupBuf::from("source_type")
=======
    pub fn default_message_key() -> String {
        String::from("message")
    }
    pub fn default_timestamp_key() -> String {
        String::from("timestamp")
    }
    pub fn default_host_key() -> String {
        String::from("host")
    }
    pub fn default_source_type_key() -> String {
        String::from("source_type")
>>>>>>> 57c3c087
    }

    pub fn message_key(&self) -> &LookupBuf {
        &self.message_key
    }
    pub fn timestamp_key(&self) -> &LookupBuf {
        &self.timestamp_key
    }
    pub fn host_key(&self) -> &LookupBuf {
        &self.host_key
    }
    pub fn source_type_key(&self) -> &LookupBuf {
        &self.source_type_key
    }

    pub fn set_message_key(&mut self, v: LookupBuf) {
        self.message_key = v;
    }
    pub fn set_timestamp_key(&mut self, v: LookupBuf) {
        self.timestamp_key = v;
    }
    pub fn set_host_key(&mut self, v: LookupBuf) {
        self.host_key = v;
    }
    pub fn set_source_type_key(&mut self, v: LookupBuf) {
        self.source_type_key = v;
    }

    pub fn merge(&mut self, other: LogSchema) -> Result<(), Vec<String>> {
        let mut errors = Vec::new();

        if other != *LOG_SCHEMA_DEFAULT {
            // If the set value is the default, override it. If it's already overridden, error.
            if self.host_key() != LOG_SCHEMA_DEFAULT.host_key()
                && self.host_key() != other.host_key()
            {
                errors.push("conflicting values for 'log_schema.host_key' found".to_owned());
            } else {
                self.set_host_key(other.host_key().clone());
            }
            if self.message_key() != LOG_SCHEMA_DEFAULT.message_key()
                && self.message_key() != other.message_key()
            {
                errors.push("conflicting values for 'log_schema.message_key' found".to_owned());
            } else {
                self.set_message_key(other.message_key().clone());
            }
            if self.timestamp_key() != LOG_SCHEMA_DEFAULT.timestamp_key()
                && self.timestamp_key() != other.timestamp_key()
            {
                errors.push("conflicting values for 'log_schema.timestamp_key' found".to_owned());
            } else {
                self.set_timestamp_key(other.timestamp_key().clone());
            }
        }

        if errors.is_empty() {
            Ok(())
        } else {
            Err(errors)
        }
    }
}

#[cfg(test)]
mod test {
    use super::*;

    #[test]
    fn partial_log_schema() {
        let toml = r#"
            message_key = "message"
            timestamp_key = "timestamp"
        "#;
        let _ = toml::from_str::<LogSchema>(toml).unwrap();
    }
}<|MERGE_RESOLUTION|>--- conflicted
+++ resolved
@@ -41,31 +41,17 @@
 }
 
 impl LogSchema {
-<<<<<<< HEAD
-    fn default_message_key() -> LookupBuf {
+    pub fn default_message_key() -> LookupBuf {
         LookupBuf::from("message")
     }
-    fn default_timestamp_key() -> LookupBuf {
+    pub fn default_timestamp_key() -> LookupBuf {
         LookupBuf::from("timestamp")
     }
-    fn default_host_key() -> LookupBuf {
+    pub fn default_host_key() -> LookupBuf {
         LookupBuf::from("host")
     }
-    fn default_source_type_key() -> LookupBuf {
+    pub fn default_source_type_key() -> LookupBuf {
         LookupBuf::from("source_type")
-=======
-    pub fn default_message_key() -> String {
-        String::from("message")
-    }
-    pub fn default_timestamp_key() -> String {
-        String::from("timestamp")
-    }
-    pub fn default_host_key() -> String {
-        String::from("host")
-    }
-    pub fn default_source_type_key() -> String {
-        String::from("source_type")
->>>>>>> 57c3c087
     }
 
     pub fn message_key(&self) -> &LookupBuf {
